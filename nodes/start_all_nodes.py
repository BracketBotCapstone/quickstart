#!/usr/bin/env python3
import os
import sys

import libtmux


def build_config_and_messages():
    """
    Constructs the command to build the configuration and messages for the bot.

    Returns
    -------
        str: The command to execute for building the configuration and messages.
    """
    # Build the config and messages
    return "cd ~/quickstart && CONFIG=bot_quickstart CONFIG_MSGS=bot_quickstart_msgs make build"

def create_dev_environment():
    """
    Sets up a development environment using tmux with a 3x3 grid of panes,
    each running a specific node of the bracket bot capstone project.
    """
    # Create a new server instance
    server = libtmux.Server()

    # Define session name
    SESSION_NAME = "dev-environment"

    # Kill existing session if it exists
    try:
        existing_session = server.get_session(SESSION_NAME)
        if existing_session:
            existing_session.kill()
    except:
        pass

    try:
        # Start a new session
        session = server.new_session(
            session_name=SESSION_NAME,
            window_name="main",
            detach=True,
        )

        # Get the first window
        main_window = session.windows[0]
        top_right_pane = main_window.attached_pane

        top_right_pane.send_keys(build_config_and_messages())

        # Split window vertically into two panes
        top_left_pane = top_right_pane.split_window(vertical=True)

        # Split both panes horizontally to create 2x2 grid
        middle_left_pane = top_left_pane.split_window(vertical=False)
        middle_right_pane = top_right_pane.split_window(vertical=False)

        # Split once more to create 3x3 grid
        bottom_left_pane = middle_left_pane.split_window(vertical=False)
        bottom_right_pane = middle_right_pane.split_window(vertical=False)

        # Ensure even layout
        main_window.select_layout('tiled')

        # Enable mouse support in tmux
        main_window.set_window_option('mouse', 'on')

        # Send commands to each pane in 3x2 grid
        top_right_pane.send_keys('cd ~/quickstart && python3 nodes/node_imu.py')
        top_left_pane.send_keys('cd ~/quickstart && python3 nodes/node_control.py')
        middle_left_pane.send_keys('cd ~/quickstart && python3 nodes/node_localization.py')
        middle_right_pane.send_keys('cd ~/quickstart && python3 nodes/node_mapping.py')
<<<<<<< HEAD
        bottom_left_pane.send_keys('cd ~/quickstart && python3 nodes/node_rerun.py')
=======
        bottom_left_pane.send_keys('cd ~/quickstart && python3 nodes/node_drivepath.py')
        bottom_right_pane.send_keys('cd ~/quickstart && python3 nodes/node_rerun.py')
>>>>>>> 41abee4a
        # bottom_right_pane.send_keys('cd ~/quickstart/examples && python3 -m http.server 8080')

        print(f"Tmux session '{SESSION_NAME}' created successfully!")

        # Attach to session if not already in tmux
        if not os.environ.get('TMUX'):
            os.system(f"tmux attach -t {SESSION_NAME}")
        else:
            print(f"To attach to this session later, use: tmux attach -t {SESSION_NAME}")

    except Exception as e:
        print(f"Error creating tmux session: {e}")
        sys.exit(1)

if __name__ == "__main__":
    create_dev_environment()<|MERGE_RESOLUTION|>--- conflicted
+++ resolved
@@ -71,12 +71,9 @@
         top_left_pane.send_keys('cd ~/quickstart && python3 nodes/node_control.py')
         middle_left_pane.send_keys('cd ~/quickstart && python3 nodes/node_localization.py')
         middle_right_pane.send_keys('cd ~/quickstart && python3 nodes/node_mapping.py')
-<<<<<<< HEAD
         bottom_left_pane.send_keys('cd ~/quickstart && python3 nodes/node_rerun.py')
-=======
         bottom_left_pane.send_keys('cd ~/quickstart && python3 nodes/node_drivepath.py')
         bottom_right_pane.send_keys('cd ~/quickstart && python3 nodes/node_rerun.py')
->>>>>>> 41abee4a
         # bottom_right_pane.send_keys('cd ~/quickstart/examples && python3 -m http.server 8080')
 
         print(f"Tmux session '{SESSION_NAME}' created successfully!")
