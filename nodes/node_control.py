--- conflicted
+++ resolved
@@ -62,13 +62,8 @@
 
         # Initialize lookahead controller
         lookahead_controller = LookaheadController(lookahead_distance=0.25,
-<<<<<<< HEAD
                                                    max_linear_velocity=0.25,
                                                    max_angular_velocity=1.0
-=======
-                                                   max_linear_velocity=0.3,
-                                                   max_angular_velocity=1.5
->>>>>>> 41abee4a
                                                    )
         try:
             while True:
@@ -93,47 +88,41 @@
                     world_x_pos = self.robot_pose_msg.x_m
                     world_y_pos = self.robot_pose_msg.y_m
                     world_yaw = self.robot_pose_msg.theta_rad
-<<<<<<< HEAD
 
                 # Check if it's time to replan
-                if time.time() - replan_time > 5.0 and self.target_point_msg is not None and self.traversability_grid is not None and self.robot_pose_grid_coords_msg is not None and self.robot_pose_msg is not None:
-
-                    print(f"Attempting to plan from ({grid_start_pose_x}, {grid_start_pose_y}) to ({grid_goal_pose_x}, {grid_goal_pose_y})")
-
-                    # Initialize D* algorithm and run pathfinding
-                    self.dstar.initialize(traversability_grid, (grid_start_pose_y, grid_start_pose_x), (grid_goal_pose_y, grid_goal_pose_x))
-                    path = self.dstar.run()
-
-                    if path:
-                        # Convert path to world coordinates
-                        self.path_pose_list = [convert_grid_coords_to_pose(path[i], self.grid_cell_size_m, self.grid_width_m) for i in range(len(path))]
-                        # Print every point in the current path
-                        print("Path found:")
-                        for pose in self.path_pose_list:
-                            print(pose)
-                        self.dstar.plot_path()
-                    else:
-                        self.path_pose_list = None
-                        self.dstar.plot_path()
-                        print("No path found")
-                        continue
-
-                    replan_time = time.time()
+                # if time.time() - replan_time > 5.0 and self.target_point_msg is not None and self.traversability_grid is not None and self.robot_pose_grid_coords_msg is not None and self.robot_pose_msg is not None:
+
+                #     print(f"Attempting to plan from ({grid_start_pose_x}, {grid_start_pose_y}) to ({grid_goal_pose_x}, {grid_goal_pose_y})")
+
+                #     # Initialize D* algorithm and run pathfinding
+                #     self.dstar.initialize(traversability_grid, (grid_start_pose_y, grid_start_pose_x), (grid_goal_pose_y, grid_goal_pose_x))
+                #     path = self.dstar.run()
+
+                #     if path:
+                #         # Convert path to world coordinates
+                #         self.path_pose_list = [convert_grid_coords_to_pose(path[i], self.grid_cell_size_m, self.grid_width_m) for i in range(len(path))]
+                #         # Print every point in the current path
+                #         print("Path found:")
+                #         for pose in self.path_pose_list:
+                #             print(pose)
+                #         self.dstar.plot_path()
+                #     else:
+                #         self.path_pose_list = None
+                #         self.dstar.plot_path()
+                #         print("No path found")
+                #         continue
+
+                #     replan_time = time.time()
 
                 if self.path_pose_list is not None:
-=======
->>>>>>> 41abee4a
                     # Trajectory planning
                     linear_velocity, angular_velocity = lookahead_controller.vel_request(self.path_plan_msg.path_pose_list, (world_x_pos, world_y_pos, world_yaw))
                     target_velocity_msg: TARGET_VELOCITY_MSG = TARGET_VELOCITY_MSG()
                     target_velocity_msg.timestamp = time.time()
                     target_velocity_msg.linear_velocity_mps = linear_velocity
                     target_velocity_msg.angular_velocity_radps = angular_velocity
-<<<<<<< HEAD
                     # print(f"Linear Velocity: {linear_velocity}, Angular Velocity: {angular_velocity}")
-=======
                     self.previous_target_velocity_msg = target_velocity_msg
->>>>>>> 41abee4a
                 elif target_velocity_msg is not None:
                     # Use the target velocity received on the topic if available
                     self.previous_target_velocity_msg = target_velocity_msg
@@ -187,7 +176,6 @@
             self.mqtt_subscriber.stop()
             self.mqtt_publisher.stop()
 
-<<<<<<< HEAD
 def convert_grid_coords_to_pose(grid_coords, grid_cell_size_m: float, grid_width_m: float):
     """
     Convert grid coordinates to world coordinates.
@@ -209,27 +197,27 @@
     offset = grid_width_m / 2
     return ((grid_coords[1] * grid_cell_size_m - offset), grid_coords[0] * grid_cell_size_m - offset)
 
-def process_traversability_grid(traversability_grid: OCCUPANCY_GRID_MSG):
-    """
-    Process the traversability grid message.
-
-    Parameters
-    ----------
-    traversability_grid : OCCUPANCY_GRID_MSG
-        The traversability grid message.
-
-    Returns
-    -------
-    np.array
-        2D numpy array of the traversability grid.
-    """
-    width = traversability_grid.width
-
-    # Convert the flattened list back to a 2D numpy array
-    grid_array = np.array(traversability_grid.flattened_grid_list).reshape((width, width))
-
-    return grid_array
-=======
+# def process_traversability_grid(traversability_grid: OCCUPANCY_GRID_MSG):
+#     """
+#     Process the traversability grid message.
+
+#     Parameters
+#     ----------
+#     traversability_grid : OCCUPANCY_GRID_MSG
+#         The traversability grid message.
+
+#     Returns
+#     -------
+#     np.array
+#         2D numpy array of the traversability grid.
+#     """
+#     width = traversability_grid.width
+
+#     # Convert the flattened list back to a 2D numpy array
+#     grid_array = np.array(traversability_grid.flattened_grid_list).reshape((width, width))
+
+#     return grid_array
+
 def generate_stopping_velocity_profile(target_velocity_msg: TARGET_VELOCITY_MSG, decel_time_s: float):
     """Generate a velocity profile that decelerates to 0 in decel_time_s seconds."""
     linear_velocity_mps = target_velocity_msg.linear_velocity_mps
@@ -243,7 +231,6 @@
     stopping_velocity_profile_linear = {t + curr_time: linear_velocity_mps - deceleration_rate_linear * t for t in time_steps}
     stopping_velocity_profile_angular = {t + curr_time: angular_velocity_radps - deceleration_rate_angular * t for t in time_steps}
     return stopping_velocity_profile_linear, stopping_velocity_profile_angular
->>>>>>> 41abee4a
 
 if __name__ == "__main__":
     control_node = ControlNode()
