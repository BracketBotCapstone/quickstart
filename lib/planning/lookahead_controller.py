import time

import numpy as np

from pymlg.numpy import SO2

from lib.planning.pid import PID_ctrl, PID_type


class LookaheadController:
    """
    This class is a simple lookahead controller that computes a trajectory to follow a path given by a list of poses.
    """

    def __init__(self, lookahead_distance, max_linear_velocity, max_angular_velocity,
                 pid_type:PID_type = PID_type.PID,
                 pid_linear_kp=0.4, pid_linear_kv=0.0, pid_linear_ki=0.0,
                 pid_angular_kp=1.2, pid_angular_kv=0.0, pid_angular_ki=0.0):
        """
        Initialize the LookaheadController with given parameters.

        :param lookahead_distance: The distance to look ahead on the path.
        :param max_linear_velocity: The maximum linear velocity.
        :param max_angular_velocity: The maximum angular velocity.
        :param pid_type: The type of PID controller.
        :param pid_linear_kp: The proportional gain for linear velocity.
        :param pid_linear_kv: The derivative gain for linear velocity.
        :param pid_linear_ki: The integral gain for linear velocity.
        :param pid_angular_kp: The proportional gain for angular velocity.
        :param pid_angular_kv: The derivative gain for angular velocity.
        :param pid_angular_ki: The integral gain for angular velocity.
        """
        self.lookahead_distance = lookahead_distance
        self.max_linear_velocity = max_linear_velocity
        self.max_angular_velocity = max_angular_velocity

        self.pid_linear = PID_ctrl(pid_type, pid_linear_kp, pid_linear_kv, pid_linear_ki)
        self.pid_angular = PID_ctrl(pid_type, pid_angular_kp, pid_angular_kv, pid_angular_ki)

        # TODO: trying this:
        self.goal_idx = 0

    @staticmethod
    def calculate_linear_error(current_pose, goal_pose):
        """
        Calculate the linear error between the current pose and the goal pose.

        :param current_pose: The current pose of the robot.
        :param goal_pose: The goal pose to reach.
        :return: The linear error.
        """
        return np.sqrt((current_pose[0] - goal_pose[0])**2 +
                       (current_pose[1] - goal_pose[1])**2)

    @staticmethod
    def calculate_angular_error(current_pose, goal_pose):
        """
        Calculate the angular error between the current pose and the goal pose.

        :param current_pose: The current pose of the robot.
        :param goal_pose: The goal pose to reach.
        :return: The angular error.
        """
<<<<<<< HEAD
        # error_angular = -np.arctan2(goal_pose[1] - current_pose[1],
        #                            goal_pose[0] - current_pose[0]) + np.pi/2 - current_pose[2]
        
        # # Normalize the angular error to be within [-pi, pi]
        # if error_angular <= -np.pi:
        #     error_angular += 2 * np.pi
        # elif error_angular >= np.pi:
        #     error_angular -= 2 * np.pi

        # reproject to lie group then to rotation vector equivalent to get error

        # generate C_k \in SO_(2), representing current pose
        C_k = SO2.Exp(current_pose[2])

        # generate C_target \in SO_(2), representing target pose

        # generate unit vector pointing from current pose to target pose
        u_k = np.array([goal_pose[0] - current_pose[0], goal_pose[1] - current_pose[1]], dtype=np.float64)
        u_k /= np.linalg.norm(u_k)
        theta = np.arccos(np.dot(np.array([0, 1]), u_k))

        # pick a sense for the rotation based on the greater dot product between the unit vector vs. [1, 0], [-1, 0]

        if np.dot(np.array([1, 0]), u_k) > np.dot(np.array([-1, 0]), u_k):
            theta = -theta

        C_target = SO2.Exp(theta)

        # generate error rotation matrix and corresponding theta
        C_error = np.dot(C_target, C_k.T)
        theta_error = SO2.Log(C_error)
        
        return theta_error
=======

        # Construct rotation matrices for current and goal poses
        R_current = np.array([
            [np.cos(current_pose[2]), -np.sin(current_pose[2]), 0],
            [np.sin(current_pose[2]), np.cos(current_pose[2]), 0],
            [0, 0, 1]
        ])

        goal_theta = np.arctan2(goal_pose[0] - current_pose[0], goal_pose[1] - current_pose[1])
        goal_pose = [goal_pose[0], goal_pose[1], goal_theta]
        R_goal = np.array([
            [np.cos(goal_pose[2]), -np.sin(goal_pose[2]), 0],
            [np.sin(goal_pose[2]), np.cos(goal_pose[2]), 0],
            [0, 0, 1]
        ])

        # Compute the relative rotation matrix
        R_relative = np.dot(R_goal.T, R_current)

        # Extract the angular error from the relative rotation matrix
        error_angular = np.arctan2(R_relative[1, 0], R_relative[0, 0])

        return error_angular
>>>>>>> 41abee4a
    
    def vel_request(self, path_pose_list, current_pose):

        goal = self.find_goal_pose(path_pose_list, current_pose)

        finalGoal = path_pose_list[-1]

        error_linear = LookaheadController.calculate_linear_error(current_pose, finalGoal)
        error_angular = LookaheadController.calculate_angular_error(current_pose, goal)

<<<<<<< HEAD
        print(f"Goal: {goal}, Current: {current_pose}")
        print(f"Linear Err: {error_linear}, Angular Err: {error_angular}")

=======
>>>>>>> 41abee4a
        if abs(error_angular) > np.pi/2:
            linear_velocity = 0
        else:
            linear_velocity = self.pid_linear.update(error_linear, time.time(), True)

        angular_velocity = self.pid_angular.update(error_angular, time.time(), True)

        linear_velocity = np.clip(linear_velocity, -self.max_linear_velocity, self.max_linear_velocity)
        angular_velocity = np.clip(angular_velocity, -self.max_angular_velocity, self.max_angular_velocity)

        return linear_velocity, angular_velocity

    def find_goal_pose(self, path_pose_list, current_pose):
        """
        Find the goal pose within the lookahead distance.

        :param path_pose_list: List of poses representing the path.
        :param current_pose: The current pose of the robot.
        :return: The goal pose within the lookahead distance.
        """
<<<<<<< HEAD
        current_x, current_y, current_yaw = current_pose

        # ensure contiguous tracking by making sure we don't go back to old targets
        for idx, pose in enumerate(path_pose_list[self.goal_idx:]):
            distance = np.sqrt((pose[0] - current_x) ** 2 + (pose[1] - current_y) ** 2)
            if distance >= self.lookahead_distance:
                self.goal_idx = idx
                return pose
        return path_pose_list[-1]  # Return the last pose if no pose is found within the lookahead distance
=======
        poseArray=np.array([current_pose[0], current_pose[1]]) 
        listGoalsArray=np.array(path_pose_list)

        distanceSquared=np.sum((listGoalsArray-poseArray)**2,
                               axis=1)
        closestIndex=np.argmin(distanceSquared)

        return path_pose_list[ min(closestIndex + 1, len(path_pose_list) - 1) ]
>>>>>>> 41abee4a
<|MERGE_RESOLUTION|>--- conflicted
+++ resolved
@@ -61,7 +61,6 @@
         :param goal_pose: The goal pose to reach.
         :return: The angular error.
         """
-<<<<<<< HEAD
         # error_angular = -np.arctan2(goal_pose[1] - current_pose[1],
         #                            goal_pose[0] - current_pose[0]) + np.pi/2 - current_pose[2]
         
@@ -95,31 +94,6 @@
         theta_error = SO2.Log(C_error)
         
         return theta_error
-=======
-
-        # Construct rotation matrices for current and goal poses
-        R_current = np.array([
-            [np.cos(current_pose[2]), -np.sin(current_pose[2]), 0],
-            [np.sin(current_pose[2]), np.cos(current_pose[2]), 0],
-            [0, 0, 1]
-        ])
-
-        goal_theta = np.arctan2(goal_pose[0] - current_pose[0], goal_pose[1] - current_pose[1])
-        goal_pose = [goal_pose[0], goal_pose[1], goal_theta]
-        R_goal = np.array([
-            [np.cos(goal_pose[2]), -np.sin(goal_pose[2]), 0],
-            [np.sin(goal_pose[2]), np.cos(goal_pose[2]), 0],
-            [0, 0, 1]
-        ])
-
-        # Compute the relative rotation matrix
-        R_relative = np.dot(R_goal.T, R_current)
-
-        # Extract the angular error from the relative rotation matrix
-        error_angular = np.arctan2(R_relative[1, 0], R_relative[0, 0])
-
-        return error_angular
->>>>>>> 41abee4a
     
     def vel_request(self, path_pose_list, current_pose):
 
@@ -130,12 +104,9 @@
         error_linear = LookaheadController.calculate_linear_error(current_pose, finalGoal)
         error_angular = LookaheadController.calculate_angular_error(current_pose, goal)
 
-<<<<<<< HEAD
         print(f"Goal: {goal}, Current: {current_pose}")
         print(f"Linear Err: {error_linear}, Angular Err: {error_angular}")
 
-=======
->>>>>>> 41abee4a
         if abs(error_angular) > np.pi/2:
             linear_velocity = 0
         else:
@@ -156,7 +127,6 @@
         :param current_pose: The current pose of the robot.
         :return: The goal pose within the lookahead distance.
         """
-<<<<<<< HEAD
         current_x, current_y, current_yaw = current_pose
 
         # ensure contiguous tracking by making sure we don't go back to old targets
@@ -165,14 +135,4 @@
             if distance >= self.lookahead_distance:
                 self.goal_idx = idx
                 return pose
-        return path_pose_list[-1]  # Return the last pose if no pose is found within the lookahead distance
-=======
-        poseArray=np.array([current_pose[0], current_pose[1]]) 
-        listGoalsArray=np.array(path_pose_list)
-
-        distanceSquared=np.sum((listGoalsArray-poseArray)**2,
-                               axis=1)
-        closestIndex=np.argmin(distanceSquared)
-
-        return path_pose_list[ min(closestIndex + 1, len(path_pose_list) - 1) ]
->>>>>>> 41abee4a
+        return path_pose_list[-1]  # Return the last pose if no pose is found within the lookahead distance